name: ci

on:
  push:
    branches: [master, development, 'refactor/unit_tests**', 'epic/**']
  pull_request:
    branches: [master, development, 'refactor/unit_tests**', 'epic/**']
    types: [ready_for_review, opened, synchronize, reopened]

jobs:
  run_client:
    name: Check if client files changed
    outputs:
      is_set: ${{ steps.check_files.outputs.is_set }}
    runs-on: ubuntu-latest

    steps:
      - uses: actions/checkout@v2
      - uses: technote-space/get-diff-action@v6
        with:
          PATTERNS: |
            **/*.+(py|pyx|pyd|yml)
      - name: Check if client files are modified
        id: check_files
        if: env.GIT_DIFF
        run: |
          echo ${{ env.GIT_DIFF }}
          echo "::set-output name=is_set::true"

  build_hummingbot:
    name: Hummingbot build + stable tests
    needs: run_client
    if: github.event.pull_request.draft == false && needs.run_client.outputs.is_set == 'true'
    runs-on: ubuntu-latest

    steps:
      - uses: actions/checkout@v2
        with:
          fetch-depth: 0

      # Use cache's hashFiles function to check for changes in core code
      - name: Check for code changes
        id: program-changes
        uses: actions/cache@v2
        env:
          # Increase this value to manually reset cache if program files have not changed
          CACHE_NUMBER: 0
        with:
          path: README.md # placeholder file
          key: ${{ runner.os }}-build-${{ env.CACHE_NUMBER }}-${{ hashFiles('hummingbot/*', '**/*.py', '**/*.py*', '**/*.pxd', 'test/*') }}

      # Check for setup/environmnet-linux.yml changes
      - name: Cache conda dependencies
        id: conda-dependencies
        uses: actions/cache@v2
        env:
          # Increase this value to manually reset cache if setup/environment-linux.yml has not changed
          CONDA_CACHE_NUMBER: 0
        with:
          path: |
            /home/runner/conda_pkgs_dir/
            /usr/share/miniconda/envs
          key: ${{ runner.os }}-conda-${{ env.CONDA_CACHE_NUMBER }}-${{ hashFiles('setup/environment-linux.yml') }}

      # Install environment and Hummingbot
      - name: Install environment and Hummingbot
        uses: ./.github/actions/install_env_and_hb
        with:
          program-cache-hit: ${{steps.program-changes.outputs.cache-hit}}
          dependencies-cache-hit: ${{steps.conda-dependencies.outputs.cache-hit}}

      # Compile and run tests if code has changed
      - name: Run pre-commit hooks on diff
        shell: bash
        if: steps.program-changes.outputs.cache-hit != 'true' || steps.conda-dependencies.outputs.cache-hit != 'true'
        run: |
          source $CONDA/etc/profile.d/conda.sh
          conda activate hummingbot
          pre-commit run --files $(git diff --name-only origin/$GITHUB_BASE_REF)

      - name: Run stable tests and calculate coverage
        if: steps.program-changes.outputs.cache-hit != 'true' || steps.conda-dependencies.outputs.cache-hit != 'true'
        shell: bash
        run: |
          source $CONDA/etc/profile.d/conda.sh
          conda activate hummingbot
          make test

      - name: Check and report global coverage
        if: steps.program-changes.outputs.cache-hit != 'true' || steps.conda-dependencies.outputs.cache-hit != 'true'
        shell: bash
        run: |
          source $CONDA/etc/profile.d/conda.sh
          conda activate hummingbot
          make report_coverage

      - name: Validate coverage for the changes
        if: github.event_name == 'pull_request' && (steps.program-changes.outputs.cache-hit != 'true' || steps.conda-dependencies.outputs.cache-hit != 'true')
        shell: bash
        run: |
          source $CONDA/etc/profile.d/conda.sh
          conda activate hummingbot
          git fetch --all -q
          git checkout -b $GITHUB_SHA
          coverage xml
          diff-cover --compare-branch=origin/$GITHUB_BASE_REF --fail-under=80 coverage.xml

      # Notify results to discord
      - uses: actions/setup-ruby@v1
      - name: Send Webhook Notification
        if: github.event_name != 'pull_request'
        env:
          JOB_STATUS: ${{ job.status }}
          WEBHOOK_URL: ${{ secrets.WEBHOOK_URL }}
          HOOK_OS_NAME: ${{ runner.os }}
          WORKFLOW_NAME: ${{ github.workflow }}
        run: |
          git clone --depth 1 https://github.com/DiscordHooks/github-actions-discord-webhook.git webhook
          bash webhook/send.sh $JOB_STATUS $WEBHOOK_URL
<<<<<<< HEAD
        shell: bash
  build_gateway:
    name: Gateway build + unit tests
    needs: run_gateway
    if: github.event.pull_request.draft == false && needs.run_gateway.outputs.is_set == 'true'
    runs-on: ubuntu-latest

    steps:
      - name: Checkout commit
        uses: actions/checkout@v2

      - name: Use Node.js
        uses: actions/setup-node@v1
        with:
          node-version: '18.x'

      - name: Get yarn cache directory path
        id: yarn-cache-dir-path
        run: echo "::set-output name=dir::$(yarn cache dir)"

      - uses: actions/cache@v2
        id: yarn-cache # use this to check for `cache-hit` (`steps.yarn-cache.outputs.cache-hit != 'true'`)
        with:
          path: ${{ steps.yarn-cache-dir-path.outputs.dir }}
          key: ${{ runner.os }}-yarn-${{ hashFiles('**/yarn.lock') }}
          restore-keys: |
            ${{ runner.os }}-yarn-

      - name: Install hardhat and start node.
        run: |
            mkdir hardhat && cd hardhat && npm init -y
            touch hardhat.config.js
            yarn add --dev hardhat
            yarn hardhat node &

      - name: Install Dependencies
        run: yarn --cwd ./gateway install

      - name: Build project
        run: yarn --cwd ./gateway build

      - name: Replace testnet nodeURL for local hardhat node, and run unit test
        run: |
          cd gateway
          mkdir conf db
          cp src/templates/* conf
          sed -i 's/https:\/\/kovan.infura.io\/v3\//http:\/\/127.0.0.1:8545\//g' ./conf/ethereum.yml
          sed -i 's/https:\/\/rpc.ankr.com\/optimism/http:\/\/127.0.0.1:8545\//g' ./conf/ethereum.yml
          sed -i 's/https:\/\/rpc.ankr.com\/avalanche_fuji/http:\/\/127.0.0.1:8545\//g' ./conf/avalanche.yml
          sed -i 's/https:\/\/rpc.ankr.com\/polygon_mumbai/http:\/\/127.0.0.1:8545\//g' ./conf/polygon.yml
          sed -i 's/https:\/\/api.s0.b.hmny.io/http:\/\/127.0.0.1:8545\//g' ./conf/harmony.yml
          sed -i 's/https:\/\/api.s0.t.hmny.io/http:\/\/127.0.0.1:8545\//g' ./conf/harmony.yml
          sed -i 's/https:\/\/bsc-dataseed1.binance.org/http:\/\/127.0.0.1:8545\//g' ./conf/binance-smart-chain.yml
          sed -i 's/https:\/\/data-seed-prebsc-1-s1.binance.org:8545/http:\/\/127.0.0.1:8545\//g' ./conf/binance-smart-chain.yml

      - name: Run unit test coverage
        if: github.event_name == 'pull_request'
        shell: bash
        run: |
          git fetch --all -q
          git checkout -b $GITHUB_SHA
          yarn --cwd ./gateway test:cov 
          git diff origin/$GITHUB_BASE_REF | $(yarn --cwd ./gateway bin)/diff-test-coverage -c ./gateway/coverage/lcov.info -t lcov -b 65 -l 67
=======
        shell: bash
>>>>>>> f76846ff
<|MERGE_RESOLUTION|>--- conflicted
+++ resolved
@@ -117,70 +117,4 @@
         run: |
           git clone --depth 1 https://github.com/DiscordHooks/github-actions-discord-webhook.git webhook
           bash webhook/send.sh $JOB_STATUS $WEBHOOK_URL
-<<<<<<< HEAD
-        shell: bash
-  build_gateway:
-    name: Gateway build + unit tests
-    needs: run_gateway
-    if: github.event.pull_request.draft == false && needs.run_gateway.outputs.is_set == 'true'
-    runs-on: ubuntu-latest
-
-    steps:
-      - name: Checkout commit
-        uses: actions/checkout@v2
-
-      - name: Use Node.js
-        uses: actions/setup-node@v1
-        with:
-          node-version: '18.x'
-
-      - name: Get yarn cache directory path
-        id: yarn-cache-dir-path
-        run: echo "::set-output name=dir::$(yarn cache dir)"
-
-      - uses: actions/cache@v2
-        id: yarn-cache # use this to check for `cache-hit` (`steps.yarn-cache.outputs.cache-hit != 'true'`)
-        with:
-          path: ${{ steps.yarn-cache-dir-path.outputs.dir }}
-          key: ${{ runner.os }}-yarn-${{ hashFiles('**/yarn.lock') }}
-          restore-keys: |
-            ${{ runner.os }}-yarn-
-
-      - name: Install hardhat and start node.
-        run: |
-            mkdir hardhat && cd hardhat && npm init -y
-            touch hardhat.config.js
-            yarn add --dev hardhat
-            yarn hardhat node &
-
-      - name: Install Dependencies
-        run: yarn --cwd ./gateway install
-
-      - name: Build project
-        run: yarn --cwd ./gateway build
-
-      - name: Replace testnet nodeURL for local hardhat node, and run unit test
-        run: |
-          cd gateway
-          mkdir conf db
-          cp src/templates/* conf
-          sed -i 's/https:\/\/kovan.infura.io\/v3\//http:\/\/127.0.0.1:8545\//g' ./conf/ethereum.yml
-          sed -i 's/https:\/\/rpc.ankr.com\/optimism/http:\/\/127.0.0.1:8545\//g' ./conf/ethereum.yml
-          sed -i 's/https:\/\/rpc.ankr.com\/avalanche_fuji/http:\/\/127.0.0.1:8545\//g' ./conf/avalanche.yml
-          sed -i 's/https:\/\/rpc.ankr.com\/polygon_mumbai/http:\/\/127.0.0.1:8545\//g' ./conf/polygon.yml
-          sed -i 's/https:\/\/api.s0.b.hmny.io/http:\/\/127.0.0.1:8545\//g' ./conf/harmony.yml
-          sed -i 's/https:\/\/api.s0.t.hmny.io/http:\/\/127.0.0.1:8545\//g' ./conf/harmony.yml
-          sed -i 's/https:\/\/bsc-dataseed1.binance.org/http:\/\/127.0.0.1:8545\//g' ./conf/binance-smart-chain.yml
-          sed -i 's/https:\/\/data-seed-prebsc-1-s1.binance.org:8545/http:\/\/127.0.0.1:8545\//g' ./conf/binance-smart-chain.yml
-
-      - name: Run unit test coverage
-        if: github.event_name == 'pull_request'
-        shell: bash
-        run: |
-          git fetch --all -q
-          git checkout -b $GITHUB_SHA
-          yarn --cwd ./gateway test:cov 
-          git diff origin/$GITHUB_BASE_REF | $(yarn --cwd ./gateway bin)/diff-test-coverage -c ./gateway/coverage/lcov.info -t lcov -b 65 -l 67
-=======
-        shell: bash
->>>>>>> f76846ff
+        shell: bash