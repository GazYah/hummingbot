import {
  isAddress,
  validateAddress,
  invalidAddressError,
  validateSpender,
  invalidSpenderError,
  validateNonce,
  invalidNonceError,
  invalidMaxFeePerGasError,
  validateMaxFeePerGas,
  invalidMaxPriorityFeePerGasError,
  validateMaxPriorityFeePerGas,
} from '../../../src/chains/ethereum/ethereum.validators';

import { missingParameter } from '../../../src/services/validators';

import 'jest-extended';

describe('isAddress', () => {
  it('pass against a well formed public key', () => {
    expect(isAddress('0xFaA12FD102FE8623C9299c72B03E45107F2772B5')).toEqual(
      true
    );
  });

  it('fail against a string that is too short', () => {
    expect(isAddress('0xFaA12FD102FE8623C9299c72')).toEqual(false);
  });

  it('fail against a string that has non-hexadecimal characters', () => {
    expect(isAddress('0xFaA12FD102FE8623C9299c7iwqpneciqwopienff')).toEqual(
      false
    );
  });

  it('fail against a valid public key that is missing the initial 0x', () => {
    expect(isAddress('FaA12FD102FE8623C9299c72B03E45107F2772B5')).toEqual(
      false
    );
  });
});

describe('validateAddress', () => {
  it('valid when req.address is a address', () => {
    expect(
      validateAddress({
        address: '0xFaA12FD102FE8623C9299c72B03E45107F2772B5',
      })
    ).toEqual([]);
  });

  it('return error when req.address does not exist', () => {
    expect(
      validateAddress({
        hello: 'world',
      })
    ).toEqual([missingParameter('address')]);
  });

  it('return error when req.address is invalid', () => {
    expect(
      validateAddress({
        address: 'world',
      })
    ).toEqual([invalidAddressError]);
  });
});

describe('validateSpender', () => {
  it('valid when req.spender is a publicKey', () => {
    expect(
      validateSpender({
        spender: '0xFaA12FD102FE8623C9299c72B03E45107F2772B5',
      })
    ).toEqual([]);
  });

  it("valid when req.spender is a 'uniswap'", () => {
    expect(
      validateSpender({
        spender: 'uniswap',
      })
    ).toEqual([]);
  });

  it('return error when req.spender does not exist', () => {
    expect(
      validateSpender({
        hello: 'world',
      })
    ).toEqual([missingParameter('spender')]);
  });

  it('return error when req.spender is invalid', () => {
    expect(
      validateSpender({
        spender: 'world',
      })
    ).toEqual([invalidSpenderError]);
  });
});

describe('validateNonce', () => {
  it('valid when req.nonce is a number', () => {
    expect(
      validateNonce({
        nonce: 0,
      })
    ).toEqual([]);
    expect(
      validateNonce({
        nonce: 999,
      })
    ).toEqual([]);
  });

  it('valid when req.nonce does not exist', () => {
    expect(
      validateNonce({
        hello: 'world',
      })
    ).toEqual([]);
  });

  it('return error when req.nonce is invalid', () => {
    expect(
      validateNonce({
        nonce: '123',
      })
    ).toEqual([invalidNonceError]);
  });
});

<<<<<<< HEAD
describe('validateTxHash', () => {
  it('valid when req.txHash is a string', () => {
    expect(
      validateTxHash({
        txHash:
          '0x6d068067a5e5a0f08c6395b31938893d1cdad81f54a54456221ecd8c1941294d', // noqa: mock
      })
    ).toEqual([]);
  });

  it('invalid when req.txHash does not exist', () => {
    expect(
      validateTxHash({
        hello: 'world',
      })
    ).toEqual([missingParameter('txHash')]);
  });

  it('return error when req.txHash is invalid', () => {
    expect(
      validateTxHash({
        txHash: 123,
      })
    ).toEqual([invalidTxHashError]);
  });
});

=======
>>>>>>> b275a3a9
describe('validateMaxFeePerGas', () => {
  it('valid when req.quote is a string', () => {
    expect(
      validateMaxFeePerGas({
        maxFeePerGas: '5000000000',
      })
    ).toEqual([]);

    expect(
      validateMaxFeePerGas({
        maxFeePerGas: '1',
      })
    ).toEqual([]);
  });

  it('return no error when req.maxFeePerGas does not exist', () => {
    expect(
      validateMaxFeePerGas({
        hello: 'world',
      })
    ).toEqual([]);
  });

  it('return error when req.maxFeePerGas is invalid', () => {
    expect(
      validateMaxFeePerGas({
        maxFeePerGas: 123,
      })
    ).toEqual([invalidMaxFeePerGasError]);
  });
});

describe('validateMaxPriorityFeePerGas', () => {
  it('valid when req.quote is a string', () => {
    expect(
      validateMaxPriorityFeePerGas({
        maxPriorityFeePerGasError: '5000000000',
      })
    ).toEqual([]);

    expect(
      validateMaxPriorityFeePerGas({
        maxPriorityFeePerGasError: '1',
      })
    ).toEqual([]);
  });

  it('return no error when req.maxPriorityFeePerGas does not exist', () => {
    expect(
      validateMaxPriorityFeePerGas({
        hello: 'world',
      })
    ).toEqual([]);
  });

  it('return error when req.maxPriorityFeePerGas is invalid', () => {
    expect(
      validateMaxPriorityFeePerGas({
        maxPriorityFeePerGas: 123,
      })
    ).toEqual([invalidMaxPriorityFeePerGasError]);
  });
});<|MERGE_RESOLUTION|>--- conflicted
+++ resolved
@@ -131,36 +131,6 @@
   });
 });
 
-<<<<<<< HEAD
-describe('validateTxHash', () => {
-  it('valid when req.txHash is a string', () => {
-    expect(
-      validateTxHash({
-        txHash:
-          '0x6d068067a5e5a0f08c6395b31938893d1cdad81f54a54456221ecd8c1941294d', // noqa: mock
-      })
-    ).toEqual([]);
-  });
-
-  it('invalid when req.txHash does not exist', () => {
-    expect(
-      validateTxHash({
-        hello: 'world',
-      })
-    ).toEqual([missingParameter('txHash')]);
-  });
-
-  it('return error when req.txHash is invalid', () => {
-    expect(
-      validateTxHash({
-        txHash: 123,
-      })
-    ).toEqual([invalidTxHashError]);
-  });
-});
-
-=======
->>>>>>> b275a3a9
 describe('validateMaxFeePerGas', () => {
   it('valid when req.quote is a string', () => {
     expect(
