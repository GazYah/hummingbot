--- conflicted
+++ resolved
@@ -2,11 +2,7 @@
 import random
 import re
 from decimal import Decimal
-<<<<<<< HEAD
-from typing import Callable, Optional, Dict
-=======
 from typing import Callable, Dict, Optional
->>>>>>> 1aac72a3
 
 from tabulate import tabulate_formats
 
