# distutils: language=c++

from hummingbot.core.event.event_listener cimport EventListener
from hummingbot.core.data_type.order_book cimport OrderBook
from hummingbot.strategy.strategy_base cimport StrategyBase
from libc.stdint cimport int64_t

cdef class ArbitrageStrategy(StrategyBase):
    cdef:
        list _market_pairs
        bint _all_markets_ready
        dict _order_id_to_market
        dict _tracked_taker_orders
        double _min_profitability
        double _max_order_size
        double _min_order_size
        double _status_report_interval
        double _last_timestamp
        dict _last_trade_timestamps
        double _next_trade_delay
<<<<<<< HEAD
        set _markets
=======
        EventListener _buy_order_completed_listener
        EventListener _sell_order_completed_listener
        EventListener _order_failed_listener
        EventListener _order_canceled_listener
>>>>>>> 4835be0a
        set _sell_markets
        set _buy_markets
        int64_t _logging_options
        object _exchange_rate_conversion

<<<<<<< HEAD
    cdef c_buy_with_specific_market(self, object market_symbol_pair, double amount,
                                    object order_type = *, double price = *)
    cdef c_sell_with_specific_market(self, object market_symbol_pair, double amount,
                                     object order_type = *, double price = *)
=======
    cdef c_did_complete_buy_order(self, object buy_order_completed_event)
    cdef c_did_complete_sell_order(self, object sell_order_completed_event)
    cdef c_did_fail_order(self, object fail_event)
    cdef c_did_cancel_order(self, object cancel_event)
>>>>>>> 4835be0a
    cdef tuple c_calculate_arbitrage_top_order_profitability(self, object market_pair)
    cdef c_process_market_pair(self, object market_pair)
    cdef c_process_market_pair_inner(self, object buy_market_symbol_pair,object sell_market_symbol_pair)
    cdef tuple c_find_best_profitable_amount(self, object buy_market_symbol_pair, object sell_market_symbol_pair)
    cdef c_ready_for_new_orders(self, list market_symbol_pairs)
    cdef c_start_tracking_market_order(self, object market_symbol_pair, str order_id, bint is_buy, object quantity)
    cdef c_stop_tracking_market_order(self, str order_id)


cdef list c_find_profitable_arbitrage_orders(double min_profitability,
                                             OrderBook buy_order_book,
                                             OrderBook sell_order_book,
                                             str buy_market_quote_currency,
                                             str sell_market_quote_currency)<|MERGE_RESOLUTION|>--- conflicted
+++ resolved
@@ -1,6 +1,5 @@
 # distutils: language=c++
 
-from hummingbot.core.event.event_listener cimport EventListener
 from hummingbot.core.data_type.order_book cimport OrderBook
 from hummingbot.strategy.strategy_base cimport StrategyBase
 from libc.stdint cimport int64_t
@@ -18,30 +17,11 @@
         double _last_timestamp
         dict _last_trade_timestamps
         double _next_trade_delay
-<<<<<<< HEAD
-        set _markets
-=======
-        EventListener _buy_order_completed_listener
-        EventListener _sell_order_completed_listener
-        EventListener _order_failed_listener
-        EventListener _order_canceled_listener
->>>>>>> 4835be0a
         set _sell_markets
         set _buy_markets
         int64_t _logging_options
         object _exchange_rate_conversion
 
-<<<<<<< HEAD
-    cdef c_buy_with_specific_market(self, object market_symbol_pair, double amount,
-                                    object order_type = *, double price = *)
-    cdef c_sell_with_specific_market(self, object market_symbol_pair, double amount,
-                                     object order_type = *, double price = *)
-=======
-    cdef c_did_complete_buy_order(self, object buy_order_completed_event)
-    cdef c_did_complete_sell_order(self, object sell_order_completed_event)
-    cdef c_did_fail_order(self, object fail_event)
-    cdef c_did_cancel_order(self, object cancel_event)
->>>>>>> 4835be0a
     cdef tuple c_calculate_arbitrage_top_order_profitability(self, object market_pair)
     cdef c_process_market_pair(self, object market_pair)
     cdef c_process_market_pair_inner(self, object buy_market_symbol_pair,object sell_market_symbol_pair)
